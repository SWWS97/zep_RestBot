--- conflicted
+++ resolved
@@ -6,10 +6,6 @@
 wheels/
 *.egg-info
 .idea/
-<<<<<<< HEAD
 .env
-
-=======
->>>>>>> 5a5f0234
 # Virtual environments
 .venv